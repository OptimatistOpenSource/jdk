/*
 * Copyright (c) 2022, 2023, Arm Limited. All rights reserved.
 * DO NOT ALTER OR REMOVE COPYRIGHT NOTICES OR THIS FILE HEADER.
 *
 * This code is free software; you can redistribute it and/or modify it
 * under the terms of the GNU General Public License version 2 only, as
 * published by the Free Software Foundation.
 *
 * This code is distributed in the hope that it will be useful, but WITHOUT
 * ANY WARRANTY; without even the implied warranty of MERCHANTABILITY or
 * FITNESS FOR A PARTICULAR PURPOSE.  See the GNU General Public License
 * version 2 for more details (a copy is included in the LICENSE file that
 * accompanied this code).
 *
 * You should have received a copy of the GNU General Public License version
 * 2 along with this work; if not, write to the Free Software Foundation,
 * Inc., 51 Franklin St, Fifth Floor, Boston, MA 02110-1301 USA.
 *
 * Please contact Oracle, 500 Oracle Parkway, Redwood Shores, CA 94065 USA
 * or visit www.oracle.com if you need additional information or have any
 * questions.
 */

/*
 * @test
 * @summary Vectorization test on bug-prone shift operation
 * @library /test/lib /
 *
 * @build jdk.test.whitebox.WhiteBox
 *        compiler.vectorization.runner.VectorizationTestRunner
 *
 * @run driver jdk.test.lib.helpers.ClassFileInstaller jdk.test.whitebox.WhiteBox
 * @run main/othervm -Xbootclasspath/a:.
 *                   -XX:+UnlockDiagnosticVMOptions
 *                   -XX:+WhiteBoxAPI
 *                   compiler.vectorization.runner.ArrayShiftOpTest
 *
 * @requires (os.simpleArch == "x64") | (os.simpleArch == "aarch64")
 * @requires vm.compiler2.enabled
 */

package compiler.vectorization.runner;

import compiler.lib.ir_framework.*;

import java.util.Random;

public class ArrayShiftOpTest extends VectorizationTestRunner {

    private static final int SIZE = 543;

    private int[] ints;
    private long[] longs;
    private short[] shorts1;
    private short[] shorts2;
    private int largeDist;

    public ArrayShiftOpTest() {
        ints = new int[SIZE];
        longs = new long[SIZE];
        shorts1 = new short[SIZE];
        shorts2 = new short[SIZE];
        for (int i = 0; i < SIZE; i++) {
            ints[i] = -888999 * i;
            longs[i] = 999998888800000L * i;
            shorts1[i] = (short) (4 * i);
            shorts2[i] = (short) (-3 * i);
        }
        Random ran = new Random(999);
        largeDist = 123;
    }

    @Test
    @IR(applyIfCPUFeatureOr = {"asimd", "true", "avx512f", "true"},
        counts = {IRNode.STORE_VECTOR, ">0"})
    @IR(applyIfCPUFeature = {"avx512f", "true"},
        counts = {IRNode.ROTATE_RIGHT_V, ">0"})
    @IR(applyIfCPUFeature = {"sve", "true"},
        applyIf = {"UseMaskedLoop", "true"},
        counts = {IRNode.LOOP_VECTOR_MASK, ">0"})
    public int[] intCombinedRotateShift() {
        int[] res = new int[SIZE];
        for (int i = 0; i < SIZE; i++) {
            res[i] = (ints[i] << 14) | (ints[i] >>> 18);
        }
        return res;
    }

    @Test
    @IR(applyIfCPUFeatureOr = {"asimd", "true", "avx512f", "true"},
        counts = {IRNode.STORE_VECTOR, ">0"})
    @IR(applyIfCPUFeature = {"avx512f", "true"},
        counts = {IRNode.ROTATE_RIGHT_V, ">0"})
    @IR(applyIfCPUFeature = {"sve", "true"},
        applyIf = {"UseMaskedLoop", "true"},
        counts = {IRNode.LOOP_VECTOR_MASK, ">0"})
    public long[] longCombinedRotateShift() {
        long[] res = new long[SIZE];
        for (int i = 0; i < SIZE; i++) {
            res[i] = (longs[i] << 55) | (longs[i] >>> 9);
        }
        return res;
    }

    @Test
    @IR(applyIfCPUFeatureOr = {"asimd", "true", "sse2", "true"},
<<<<<<< HEAD
        counts = {IRNode.RSHIFT_V, ">0"})
    @IR(applyIfCPUFeature = {"sve", "true"},
        applyIf = {"UseMaskedLoop", "true"},
        counts = {IRNode.LOOP_VECTOR_MASK, ">0"})
=======
        counts = {IRNode.RSHIFT_VI, ">0"})
>>>>>>> 84124794
    public int[] intShiftLargeDistConstant() {
        int[] res = new int[SIZE];
        for (int i = 0; i < SIZE; i++) {
            res[i] = ints[i] >> 35;
        }
        return res;
    }

    @Test
    @IR(applyIfCPUFeatureOr = {"asimd", "true", "sse2", "true"},
<<<<<<< HEAD
        counts = {IRNode.RSHIFT_V, ">0"})
    @IR(applyIfCPUFeature = {"sve", "true"},
        applyIf = {"UseMaskedLoop", "true"},
        counts = {IRNode.LOOP_VECTOR_MASK, ">0"})
=======
        counts = {IRNode.RSHIFT_VI, ">0"})
>>>>>>> 84124794
    public int[] intShiftLargeDistInvariant() {
        int[] res = new int[SIZE];
        for (int i = 0; i < SIZE; i++) {
            res[i] = ints[i] >> largeDist;
        }
        return res;
    }

    @Test
    @IR(applyIfCPUFeatureOr = {"asimd", "true", "sse2", "true"},
<<<<<<< HEAD
        counts = {IRNode.RSHIFT_V, ">0"})
    @IR(applyIfCPUFeature = {"sve", "true"},
        applyIf = {"UseMaskedLoop", "true"},
        counts = {IRNode.LOOP_VECTOR_MASK, ">0"})
=======
        counts = {IRNode.RSHIFT_VS, ">0"})
>>>>>>> 84124794
    public short[] shortShiftLargeDistConstant() {
        short[] res = new short[SIZE];
        for (int i = 0; i < SIZE; i++) {
            res[i] = (short) (shorts1[i] >> 65);
        }
        return res;
    }

    @Test
    @IR(applyIfCPUFeatureOr = {"asimd", "true", "sse2", "true"},
<<<<<<< HEAD
        counts = {IRNode.RSHIFT_V, ">0"})
    @IR(applyIfCPUFeature = {"sve", "true"},
        applyIf = {"UseMaskedLoop", "true"},
        counts = {IRNode.LOOP_VECTOR_MASK, ">0"})
=======
        counts = {IRNode.RSHIFT_VS, ">0"})
>>>>>>> 84124794
    public short[] shortShiftLargeDistInvariant() {
        short[] res = new short[SIZE];
        for (int i = 0; i < SIZE; i++) {
            res[i] = (short) (shorts2[i] >> (largeDist - 25));
        }
        return res;
    }

    @Test
    @IR(applyIfCPUFeatureOr = {"asimd", "true", "sse2", "true"},
<<<<<<< HEAD
        counts = {IRNode.LSHIFT_V, ">0"})
    @IR(applyIfCPUFeature = {"sve", "true"},
        applyIf = {"UseMaskedLoop", "true"},
        counts = {IRNode.LOOP_VECTOR_MASK, ">0"})
=======
        counts = {IRNode.LSHIFT_VL, ">0"})
>>>>>>> 84124794
    public long[] longShiftLargeDistConstant() {
        long[] res = new long[SIZE];
        for (int i = 0; i < SIZE; i++) {
            res[i] = longs[i] << 77;
        }
        return res;
    }

    @Test
    @IR(applyIfCPUFeatureOr = {"asimd", "true", "sse2", "true"},
<<<<<<< HEAD
        counts = {IRNode.URSHIFT_V, ">0"})
    @IR(applyIfCPUFeature = {"sve", "true"},
        applyIf = {"UseMaskedLoop", "true"},
        counts = {IRNode.LOOP_VECTOR_MASK, ">0"})
=======
        counts = {IRNode.URSHIFT_VL, ">0"})
>>>>>>> 84124794
    public long[] longShiftLargeDistInvariant() {
        long[] res = new long[SIZE];
        for (int i = 0; i < SIZE; i++) {
            res[i] = longs[i] >>> largeDist;
        }
        return res;
    }

    @Test
    // Note that shift with variant distance cannot be vectorized.
    @IR(failOn = {IRNode.STORE_VECTOR})
    public long[] variantShiftDistance() {
        long[] res = new long[SIZE];
        for (int i = 0; i < SIZE; i++) {
            res[i] = longs[i] >> ints[i];
        }
        return res;
    }

    @Test
    // Note that shift with variant distance cannot be vectorized.
    @IR(failOn = {IRNode.STORE_VECTOR})
    public short[] loopIndexShiftDistance() {
        short[] res = new short[SIZE];
        for (int i = 0; i < SIZE; i++) {
            res[i] = (short) (shorts1[i] >> i);
        }
        return res;
    }

    @Test
    @IR(applyIfCPUFeatureOr = {"asimd", "true", "sse2", "true"},
        counts = {IRNode.RSHIFT_VS, ">0"})
    public short[] vectorUnsignedShiftRight() {
        short[] res = new short[SIZE];
        for (int i = 0; i < SIZE; i++) {
            res[i] = (short) (shorts2[i] >>> 3);
        }
        return res;
    }

    @Test
    // Note that right shift operations on subword expressions cannot be
    // vectorized since precise type info about signedness is missing.
    @IR(failOn = {IRNode.STORE_VECTOR})
    public short[] subwordExpressionRightShift() {
        short[] res = new short[SIZE];
        for (int i = 0; i < SIZE; i++) {
            res[i] = (short) ((shorts1[i] + shorts2[i]) >> 4);
        }
        return res;
    }
}<|MERGE_RESOLUTION|>--- conflicted
+++ resolved
@@ -104,14 +104,10 @@
 
     @Test
     @IR(applyIfCPUFeatureOr = {"asimd", "true", "sse2", "true"},
-<<<<<<< HEAD
-        counts = {IRNode.RSHIFT_V, ">0"})
-    @IR(applyIfCPUFeature = {"sve", "true"},
-        applyIf = {"UseMaskedLoop", "true"},
-        counts = {IRNode.LOOP_VECTOR_MASK, ">0"})
-=======
         counts = {IRNode.RSHIFT_VI, ">0"})
->>>>>>> 84124794
+    @IR(applyIfCPUFeature = {"sve", "true"},
+        applyIf = {"UseMaskedLoop", "true"},
+        counts = {IRNode.LOOP_VECTOR_MASK, ">0"})
     public int[] intShiftLargeDistConstant() {
         int[] res = new int[SIZE];
         for (int i = 0; i < SIZE; i++) {
@@ -122,14 +118,10 @@
 
     @Test
     @IR(applyIfCPUFeatureOr = {"asimd", "true", "sse2", "true"},
-<<<<<<< HEAD
-        counts = {IRNode.RSHIFT_V, ">0"})
-    @IR(applyIfCPUFeature = {"sve", "true"},
-        applyIf = {"UseMaskedLoop", "true"},
-        counts = {IRNode.LOOP_VECTOR_MASK, ">0"})
-=======
         counts = {IRNode.RSHIFT_VI, ">0"})
->>>>>>> 84124794
+    @IR(applyIfCPUFeature = {"sve", "true"},
+        applyIf = {"UseMaskedLoop", "true"},
+        counts = {IRNode.LOOP_VECTOR_MASK, ">0"})
     public int[] intShiftLargeDistInvariant() {
         int[] res = new int[SIZE];
         for (int i = 0; i < SIZE; i++) {
@@ -140,14 +132,10 @@
 
     @Test
     @IR(applyIfCPUFeatureOr = {"asimd", "true", "sse2", "true"},
-<<<<<<< HEAD
-        counts = {IRNode.RSHIFT_V, ">0"})
-    @IR(applyIfCPUFeature = {"sve", "true"},
-        applyIf = {"UseMaskedLoop", "true"},
-        counts = {IRNode.LOOP_VECTOR_MASK, ">0"})
-=======
         counts = {IRNode.RSHIFT_VS, ">0"})
->>>>>>> 84124794
+    @IR(applyIfCPUFeature = {"sve", "true"},
+        applyIf = {"UseMaskedLoop", "true"},
+        counts = {IRNode.LOOP_VECTOR_MASK, ">0"})
     public short[] shortShiftLargeDistConstant() {
         short[] res = new short[SIZE];
         for (int i = 0; i < SIZE; i++) {
@@ -158,14 +146,10 @@
 
     @Test
     @IR(applyIfCPUFeatureOr = {"asimd", "true", "sse2", "true"},
-<<<<<<< HEAD
-        counts = {IRNode.RSHIFT_V, ">0"})
-    @IR(applyIfCPUFeature = {"sve", "true"},
-        applyIf = {"UseMaskedLoop", "true"},
-        counts = {IRNode.LOOP_VECTOR_MASK, ">0"})
-=======
         counts = {IRNode.RSHIFT_VS, ">0"})
->>>>>>> 84124794
+    @IR(applyIfCPUFeature = {"sve", "true"},
+        applyIf = {"UseMaskedLoop", "true"},
+        counts = {IRNode.LOOP_VECTOR_MASK, ">0"})
     public short[] shortShiftLargeDistInvariant() {
         short[] res = new short[SIZE];
         for (int i = 0; i < SIZE; i++) {
@@ -176,14 +160,10 @@
 
     @Test
     @IR(applyIfCPUFeatureOr = {"asimd", "true", "sse2", "true"},
-<<<<<<< HEAD
-        counts = {IRNode.LSHIFT_V, ">0"})
-    @IR(applyIfCPUFeature = {"sve", "true"},
-        applyIf = {"UseMaskedLoop", "true"},
-        counts = {IRNode.LOOP_VECTOR_MASK, ">0"})
-=======
         counts = {IRNode.LSHIFT_VL, ">0"})
->>>>>>> 84124794
+    @IR(applyIfCPUFeature = {"sve", "true"},
+        applyIf = {"UseMaskedLoop", "true"},
+        counts = {IRNode.LOOP_VECTOR_MASK, ">0"})
     public long[] longShiftLargeDistConstant() {
         long[] res = new long[SIZE];
         for (int i = 0; i < SIZE; i++) {
@@ -194,14 +174,10 @@
 
     @Test
     @IR(applyIfCPUFeatureOr = {"asimd", "true", "sse2", "true"},
-<<<<<<< HEAD
-        counts = {IRNode.URSHIFT_V, ">0"})
-    @IR(applyIfCPUFeature = {"sve", "true"},
-        applyIf = {"UseMaskedLoop", "true"},
-        counts = {IRNode.LOOP_VECTOR_MASK, ">0"})
-=======
         counts = {IRNode.URSHIFT_VL, ">0"})
->>>>>>> 84124794
+    @IR(applyIfCPUFeature = {"sve", "true"},
+        applyIf = {"UseMaskedLoop", "true"},
+        counts = {IRNode.LOOP_VECTOR_MASK, ">0"})
     public long[] longShiftLargeDistInvariant() {
         long[] res = new long[SIZE];
         for (int i = 0; i < SIZE; i++) {
