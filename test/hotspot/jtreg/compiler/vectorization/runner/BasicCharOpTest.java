/*
 * Copyright (c) 2022, 2023, Arm Limited. All rights reserved.
 * DO NOT ALTER OR REMOVE COPYRIGHT NOTICES OR THIS FILE HEADER.
 *
 * This code is free software; you can redistribute it and/or modify it
 * under the terms of the GNU General Public License version 2 only, as
 * published by the Free Software Foundation.
 *
 * This code is distributed in the hope that it will be useful, but WITHOUT
 * ANY WARRANTY; without even the implied warranty of MERCHANTABILITY or
 * FITNESS FOR A PARTICULAR PURPOSE.  See the GNU General Public License
 * version 2 for more details (a copy is included in the LICENSE file that
 * accompanied this code).
 *
 * You should have received a copy of the GNU General Public License version
 * 2 along with this work; if not, write to the Free Software Foundation,
 * Inc., 51 Franklin St, Fifth Floor, Boston, MA 02110-1301 USA.
 *
 * Please contact Oracle, 500 Oracle Parkway, Redwood Shores, CA 94065 USA
 * or visit www.oracle.com if you need additional information or have any
 * questions.
 */

/*
 * @test
 * @summary Vectorization test on basic char operations
 * @library /test/lib /
 *
 * @build jdk.test.whitebox.WhiteBox
 *        compiler.vectorization.runner.VectorizationTestRunner
 *
 * @run driver jdk.test.lib.helpers.ClassFileInstaller jdk.test.whitebox.WhiteBox
 * @run main/othervm -Xbootclasspath/a:.
 *                   -XX:+UnlockDiagnosticVMOptions
 *                   -XX:+WhiteBoxAPI
 *                   compiler.vectorization.runner.BasicCharOpTest
 *
 * @requires vm.compiler2.enabled
 */

package compiler.vectorization.runner;

import compiler.lib.ir_framework.*;

public class BasicCharOpTest extends VectorizationTestRunner {

    private static final int SIZE = 543;

    private char[] a;
    private char[] b;
    private char[] c;
    private int[] idx;

    public BasicCharOpTest() {
        a = new char[SIZE];
        b = new char[SIZE];
        c = new char[SIZE];
        idx = new int[SIZE];
        for (int i = 0; i < SIZE; i++) {
            a[i] = (char) (20 * i);
            b[i] = (char) (i + 44444);
            c[i] = (char) 10000;
            idx[i] = i;
        }
    }

    // ---------------- Arithmetic ----------------
    @Test
    @IR(applyIfCPUFeatureOr = {"asimd", "true", "sse2", "true"},
<<<<<<< HEAD
        counts = {IRNode.SUB_V, ">0"})
    @IR(applyIfCPUFeature = {"sve", "true"},
        applyIf = {"UseMaskedLoop", "true"},
        counts = {IRNode.LOOP_VECTOR_MASK, ">0"})
=======
        counts = {IRNode.SUB_VS, ">0"})
>>>>>>> 84124794
    public char[] vectorNeg() {
        char[] res = new char[SIZE];
        for (int i = 0; i < SIZE; i++) {
            res[i] = (char) -a[i];
        }
        return res;
    }

    @Test
    @IR(applyIfCPUFeatureOr = {"asimd", "true", "ssse3", "true"},
        counts = {IRNode.STORE_VECTOR, ">0"})
<<<<<<< HEAD
    @IR(applyIfCPUFeature = {"sve", "true"},
        applyIf = {"UseMaskedLoop", "true"},
        counts = {IRNode.LOOP_VECTOR_MASK, ">0"})
    @IR(failOn = {IRNode.ABS_V})
=======
    @IR(failOn = {IRNode.ABS_VI, IRNode.ABS_VB, IRNode.ABS_VL}) // AVS_VC does not exist
>>>>>>> 84124794
    public char[] vectorAbs() {
        char[] res = new char[SIZE];
        for (int i = 0; i < SIZE; i++) {
            res[i] = (char) Math.abs(a[i]);
        }
        return res;
    }

    @Test
    @IR(applyIfCPUFeatureOr = {"asimd", "true", "sse2", "true"},
<<<<<<< HEAD
        counts = {IRNode.ADD_V, ">0"})
    @IR(applyIfCPUFeature = {"sve", "true"},
        applyIf = {"UseMaskedLoop", "true"},
        counts = {IRNode.LOOP_VECTOR_MASK, ">0"})
=======
        counts = {IRNode.ADD_VS, ">0"}) // char add same as for short
>>>>>>> 84124794
    public char[] vectorAdd() {
        char[] res = new char[SIZE];
        for (int i = 0; i < SIZE; i++) {
            res[i] = (char) (a[i] + b[i]);
        }
        return res;
    }

    @Test
    @IR(applyIfCPUFeatureOr = {"asimd", "true", "sse2", "true"},
<<<<<<< HEAD
        counts = {IRNode.SUB_V, ">0"})
    @IR(applyIfCPUFeature = {"sve", "true"},
        applyIf = {"UseMaskedLoop", "true"},
        counts = {IRNode.LOOP_VECTOR_MASK, ">0"})
=======
        counts = {IRNode.SUB_VS, ">0"})
>>>>>>> 84124794
    public char[] vectorSub() {
        char[] res = new char[SIZE];
        for (int i = 0; i < SIZE; i++) {
            res[i] = (char) (a[i] - b[i]);
        }
        return res;
    }

    @Test
    @IR(applyIfCPUFeatureOr = {"asimd", "true", "sse2", "true"},
<<<<<<< HEAD
        counts = {IRNode.MUL_V, ">0"})
    @IR(applyIfCPUFeature = {"sve", "true"},
        applyIf = {"UseMaskedLoop", "true"},
        counts = {IRNode.LOOP_VECTOR_MASK, ">0"})
=======
        counts = {IRNode.MUL_VS, ">0"})
>>>>>>> 84124794
    public char[] vectorMul() {
        char[] res = new char[SIZE];
        for (int i = 0; i < SIZE; i++) {
            res[i] = (char) (a[i] * b[i]);
        }
        return res;
    }

    @Test
    @IR(applyIfCPUFeatureOr = {"asimd", "true", "sse2", "true"},
<<<<<<< HEAD
        counts = {IRNode.MUL_V, ">0", IRNode.ADD_V, ">0"})
    @IR(applyIfCPUFeature = {"sve", "true"},
        applyIf = {"UseMaskedLoop", "true"},
        counts = {IRNode.LOOP_VECTOR_MASK, ">0"})
=======
        counts = {IRNode.MUL_VS, ">0",
                  IRNode.ADD_VS, ">0"}) // char add same as for short
>>>>>>> 84124794
    public char[] vectorMulAdd() {
        char[] res = new char[SIZE];
        for (int i = 0; i < SIZE; i++) {
            res[i] = (char) (c[i] + a[i] * b[i]);
        }
        return res;
    }

    @Test
    @IR(applyIfCPUFeatureOr = {"asimd", "true", "sse2", "true"},
<<<<<<< HEAD
        counts = {IRNode.MUL_V, ">0", IRNode.SUB_V, ">0"})
    @IR(applyIfCPUFeature = {"sve", "true"},
        applyIf = {"UseMaskedLoop", "true"},
        counts = {IRNode.LOOP_VECTOR_MASK, ">0"})
=======
        counts = {IRNode.MUL_VS, ">0", IRNode.SUB_VS, ">0"})
>>>>>>> 84124794
    public char[] vectorMulSub() {
        char[] res = new char[SIZE];
        for (int i = 0; i < SIZE; i++) {
            res[i] = (char) (c[i] - a[i] * b[i]);
        }
        return res;
    }

    // ---------------- Logic ----------------
    @Test
    @IR(applyIfCPUFeatureOr = {"asimd", "true", "sse2", "true"},
<<<<<<< HEAD
        counts = {IRNode.XOR_V, ">0"})
    @IR(applyIfCPUFeature = {"sve", "true"},
        applyIf = {"UseMaskedLoop", "true"},
        counts = {IRNode.LOOP_VECTOR_MASK, ">0"})
=======
        counts = {IRNode.XOR_VS, ">0"})
>>>>>>> 84124794
    public char[] vectorNot() {
        char[] res = new char[SIZE];
        for (int i = 0; i < SIZE; i++) {
            res[i] = (char) ~a[i];
        }
        return res;
    }

    @Test
    @IR(applyIfCPUFeatureOr = {"asimd", "true", "sse2", "true"},
<<<<<<< HEAD
        counts = {IRNode.AND_V, ">0"})
    @IR(applyIfCPUFeature = {"sve", "true"},
        applyIf = {"UseMaskedLoop", "true"},
        counts = {IRNode.LOOP_VECTOR_MASK, ">0"})
=======
        counts = {IRNode.AND_VS, ">0"})
>>>>>>> 84124794
    public char[] vectorAnd() {
        char[] res = new char[SIZE];
        for (int i = 0; i < SIZE; i++) {
            res[i] = (char) (a[i] & b[i]);
        }
        return res;
    }

    @Test
    @IR(applyIfCPUFeatureOr = {"asimd", "true", "sse2", "true"},
<<<<<<< HEAD
        counts = {IRNode.OR_V, ">0"})
    @IR(applyIfCPUFeature = {"sve", "true"},
        applyIf = {"UseMaskedLoop", "true"},
        counts = {IRNode.LOOP_VECTOR_MASK, ">0"})
=======
        counts = {IRNode.OR_VS, ">0"})
>>>>>>> 84124794
    public char[] vectorOr() {
        char[] res = new char[SIZE];
        for (int i = 0; i < SIZE; i++) {
            res[i] = (char) (a[i] | b[i]);
        }
        return res;
    }

    @Test
    @IR(applyIfCPUFeatureOr = {"asimd", "true", "sse2", "true"},
<<<<<<< HEAD
        counts = {IRNode.XOR_V, ">0"})
    @IR(applyIfCPUFeature = {"sve", "true"},
        applyIf = {"UseMaskedLoop", "true"},
        counts = {IRNode.LOOP_VECTOR_MASK, ">0"})
=======
        counts = {IRNode.XOR_VS, ">0"})
>>>>>>> 84124794
    public char[] vectorXor() {
        char[] res = new char[SIZE];
        for (int i = 0; i < SIZE; i++) {
            res[i] = (char) (a[i] ^ b[i]);
        }
        return res;
    }

    // ---------------- Shift ----------------
    @Test
    @IR(applyIfCPUFeatureOr = {"asimd", "true", "sse2", "true"},
<<<<<<< HEAD
        counts = {IRNode.LSHIFT_V, ">0"})
    @IR(applyIfCPUFeature = {"sve", "true"},
        applyIf = {"UseMaskedLoop", "true"},
        counts = {IRNode.LOOP_VECTOR_MASK, ">0"})
=======
        counts = {IRNode.LSHIFT_VC, ">0"})
>>>>>>> 84124794
    public char[] vectorShiftLeft() {
        char[] res = new char[SIZE];
        for (int i = 0; i < SIZE; i++) {
            res[i] = (char) (a[i] << 3);
        }
        return res;
    }

    @Test
    @IR(applyIfCPUFeatureOr = {"asimd", "true", "sse2", "true"},
<<<<<<< HEAD
        counts = {IRNode.URSHIFT_V, ">0"})
    @IR(applyIfCPUFeature = {"sve", "true"},
        applyIf = {"UseMaskedLoop", "true"},
        counts = {IRNode.LOOP_VECTOR_MASK, ">0"})
=======
        counts = {IRNode.URSHIFT_VC, ">0"})
>>>>>>> 84124794
    public char[] vectorSignedShiftRight() {
        char[] res = new char[SIZE];
        for (int i = 0; i < SIZE; i++) {
            res[i] = (char) (a[i] >> 2);
        }
        return res;
    }

    @Test
    @IR(applyIfCPUFeatureOr = {"asimd", "true", "sse2", "true"},
<<<<<<< HEAD
        counts = {IRNode.URSHIFT_V, ">0"})
    @IR(applyIfCPUFeature = {"sve", "true"},
        applyIf = {"UseMaskedLoop", "true"},
        counts = {IRNode.LOOP_VECTOR_MASK, ">0"})
=======
        counts = {IRNode.URSHIFT_VC, ">0"})
>>>>>>> 84124794
    public char[] vectorUnsignedShiftRight() {
        char[] res = new char[SIZE];
        for (int i = 0; i < SIZE; i++) {
            res[i] = (char) (a[i] >>> 5);
        }
        return res;
    }

    // ------------- ReverseBytes -------------
    @Test
    @IR(applyIfCPUFeatureOr = {"asimd", "true", "avx2", "true"},
<<<<<<< HEAD
        counts = {IRNode.REVERSE_BYTES_V, ">0"})
    @IR(applyIfCPUFeature = {"sve", "true"},
        applyIf = {"UseMaskedLoop", "true"},
        counts = {IRNode.LOOP_VECTOR_MASK, ">0"})
=======
        counts = {IRNode.REVERSE_BYTES_VS, ">0"})
>>>>>>> 84124794
    public char[] reverseBytesWithChar() {
        char[] res = new char[SIZE];
        for (int i = 0; i < SIZE; i++) {
            res[i] = Character.reverseBytes(a[i]);
        }
        return res;
    }

    @Test
    // Note that reverseBytes cannot be vectorized if the vector element
    // type doesn't match the caller's class type.
    @IR(failOn = {IRNode.STORE_VECTOR})
    public int[] reverseBytesWithInt() {
        int[] res = new int[SIZE];
        for (int i = 0; i < SIZE; i++) {
            res[i] = Character.reverseBytes((char) idx[i]);
        }
        return res;
    }
}<|MERGE_RESOLUTION|>--- conflicted
+++ resolved
@@ -67,14 +67,10 @@
     // ---------------- Arithmetic ----------------
     @Test
     @IR(applyIfCPUFeatureOr = {"asimd", "true", "sse2", "true"},
-<<<<<<< HEAD
-        counts = {IRNode.SUB_V, ">0"})
-    @IR(applyIfCPUFeature = {"sve", "true"},
-        applyIf = {"UseMaskedLoop", "true"},
-        counts = {IRNode.LOOP_VECTOR_MASK, ">0"})
-=======
         counts = {IRNode.SUB_VS, ">0"})
->>>>>>> 84124794
+    @IR(applyIfCPUFeature = {"sve", "true"},
+        applyIf = {"UseMaskedLoop", "true"},
+        counts = {IRNode.LOOP_VECTOR_MASK, ">0"})
     public char[] vectorNeg() {
         char[] res = new char[SIZE];
         for (int i = 0; i < SIZE; i++) {
@@ -86,14 +82,10 @@
     @Test
     @IR(applyIfCPUFeatureOr = {"asimd", "true", "ssse3", "true"},
         counts = {IRNode.STORE_VECTOR, ">0"})
-<<<<<<< HEAD
-    @IR(applyIfCPUFeature = {"sve", "true"},
-        applyIf = {"UseMaskedLoop", "true"},
-        counts = {IRNode.LOOP_VECTOR_MASK, ">0"})
-    @IR(failOn = {IRNode.ABS_V})
-=======
     @IR(failOn = {IRNode.ABS_VI, IRNode.ABS_VB, IRNode.ABS_VL}) // AVS_VC does not exist
->>>>>>> 84124794
+    @IR(applyIfCPUFeature = {"sve", "true"},
+        applyIf = {"UseMaskedLoop", "true"},
+        counts = {IRNode.LOOP_VECTOR_MASK, ">0"})
     public char[] vectorAbs() {
         char[] res = new char[SIZE];
         for (int i = 0; i < SIZE; i++) {
@@ -104,14 +96,10 @@
 
     @Test
     @IR(applyIfCPUFeatureOr = {"asimd", "true", "sse2", "true"},
-<<<<<<< HEAD
-        counts = {IRNode.ADD_V, ">0"})
-    @IR(applyIfCPUFeature = {"sve", "true"},
-        applyIf = {"UseMaskedLoop", "true"},
-        counts = {IRNode.LOOP_VECTOR_MASK, ">0"})
-=======
         counts = {IRNode.ADD_VS, ">0"}) // char add same as for short
->>>>>>> 84124794
+    @IR(applyIfCPUFeature = {"sve", "true"},
+        applyIf = {"UseMaskedLoop", "true"},
+        counts = {IRNode.LOOP_VECTOR_MASK, ">0"})
     public char[] vectorAdd() {
         char[] res = new char[SIZE];
         for (int i = 0; i < SIZE; i++) {
@@ -122,14 +110,10 @@
 
     @Test
     @IR(applyIfCPUFeatureOr = {"asimd", "true", "sse2", "true"},
-<<<<<<< HEAD
-        counts = {IRNode.SUB_V, ">0"})
-    @IR(applyIfCPUFeature = {"sve", "true"},
-        applyIf = {"UseMaskedLoop", "true"},
-        counts = {IRNode.LOOP_VECTOR_MASK, ">0"})
-=======
         counts = {IRNode.SUB_VS, ">0"})
->>>>>>> 84124794
+    @IR(applyIfCPUFeature = {"sve", "true"},
+        applyIf = {"UseMaskedLoop", "true"},
+        counts = {IRNode.LOOP_VECTOR_MASK, ">0"})
     public char[] vectorSub() {
         char[] res = new char[SIZE];
         for (int i = 0; i < SIZE; i++) {
@@ -140,14 +124,10 @@
 
     @Test
     @IR(applyIfCPUFeatureOr = {"asimd", "true", "sse2", "true"},
-<<<<<<< HEAD
-        counts = {IRNode.MUL_V, ">0"})
-    @IR(applyIfCPUFeature = {"sve", "true"},
-        applyIf = {"UseMaskedLoop", "true"},
-        counts = {IRNode.LOOP_VECTOR_MASK, ">0"})
-=======
         counts = {IRNode.MUL_VS, ">0"})
->>>>>>> 84124794
+    @IR(applyIfCPUFeature = {"sve", "true"},
+        applyIf = {"UseMaskedLoop", "true"},
+        counts = {IRNode.LOOP_VECTOR_MASK, ">0"})
     public char[] vectorMul() {
         char[] res = new char[SIZE];
         for (int i = 0; i < SIZE; i++) {
@@ -158,15 +138,11 @@
 
     @Test
     @IR(applyIfCPUFeatureOr = {"asimd", "true", "sse2", "true"},
-<<<<<<< HEAD
-        counts = {IRNode.MUL_V, ">0", IRNode.ADD_V, ">0"})
-    @IR(applyIfCPUFeature = {"sve", "true"},
-        applyIf = {"UseMaskedLoop", "true"},
-        counts = {IRNode.LOOP_VECTOR_MASK, ">0"})
-=======
         counts = {IRNode.MUL_VS, ">0",
                   IRNode.ADD_VS, ">0"}) // char add same as for short
->>>>>>> 84124794
+    @IR(applyIfCPUFeature = {"sve", "true"},
+        applyIf = {"UseMaskedLoop", "true"},
+        counts = {IRNode.LOOP_VECTOR_MASK, ">0"})
     public char[] vectorMulAdd() {
         char[] res = new char[SIZE];
         for (int i = 0; i < SIZE; i++) {
@@ -177,14 +153,10 @@
 
     @Test
     @IR(applyIfCPUFeatureOr = {"asimd", "true", "sse2", "true"},
-<<<<<<< HEAD
-        counts = {IRNode.MUL_V, ">0", IRNode.SUB_V, ">0"})
-    @IR(applyIfCPUFeature = {"sve", "true"},
-        applyIf = {"UseMaskedLoop", "true"},
-        counts = {IRNode.LOOP_VECTOR_MASK, ">0"})
-=======
         counts = {IRNode.MUL_VS, ">0", IRNode.SUB_VS, ">0"})
->>>>>>> 84124794
+    @IR(applyIfCPUFeature = {"sve", "true"},
+        applyIf = {"UseMaskedLoop", "true"},
+        counts = {IRNode.LOOP_VECTOR_MASK, ">0"})
     public char[] vectorMulSub() {
         char[] res = new char[SIZE];
         for (int i = 0; i < SIZE; i++) {
@@ -196,14 +168,10 @@
     // ---------------- Logic ----------------
     @Test
     @IR(applyIfCPUFeatureOr = {"asimd", "true", "sse2", "true"},
-<<<<<<< HEAD
-        counts = {IRNode.XOR_V, ">0"})
-    @IR(applyIfCPUFeature = {"sve", "true"},
-        applyIf = {"UseMaskedLoop", "true"},
-        counts = {IRNode.LOOP_VECTOR_MASK, ">0"})
-=======
         counts = {IRNode.XOR_VS, ">0"})
->>>>>>> 84124794
+    @IR(applyIfCPUFeature = {"sve", "true"},
+        applyIf = {"UseMaskedLoop", "true"},
+        counts = {IRNode.LOOP_VECTOR_MASK, ">0"})
     public char[] vectorNot() {
         char[] res = new char[SIZE];
         for (int i = 0; i < SIZE; i++) {
@@ -214,14 +182,10 @@
 
     @Test
     @IR(applyIfCPUFeatureOr = {"asimd", "true", "sse2", "true"},
-<<<<<<< HEAD
-        counts = {IRNode.AND_V, ">0"})
-    @IR(applyIfCPUFeature = {"sve", "true"},
-        applyIf = {"UseMaskedLoop", "true"},
-        counts = {IRNode.LOOP_VECTOR_MASK, ">0"})
-=======
         counts = {IRNode.AND_VS, ">0"})
->>>>>>> 84124794
+    @IR(applyIfCPUFeature = {"sve", "true"},
+        applyIf = {"UseMaskedLoop", "true"},
+        counts = {IRNode.LOOP_VECTOR_MASK, ">0"})
     public char[] vectorAnd() {
         char[] res = new char[SIZE];
         for (int i = 0; i < SIZE; i++) {
@@ -232,14 +196,10 @@
 
     @Test
     @IR(applyIfCPUFeatureOr = {"asimd", "true", "sse2", "true"},
-<<<<<<< HEAD
-        counts = {IRNode.OR_V, ">0"})
-    @IR(applyIfCPUFeature = {"sve", "true"},
-        applyIf = {"UseMaskedLoop", "true"},
-        counts = {IRNode.LOOP_VECTOR_MASK, ">0"})
-=======
         counts = {IRNode.OR_VS, ">0"})
->>>>>>> 84124794
+    @IR(applyIfCPUFeature = {"sve", "true"},
+        applyIf = {"UseMaskedLoop", "true"},
+        counts = {IRNode.LOOP_VECTOR_MASK, ">0"})
     public char[] vectorOr() {
         char[] res = new char[SIZE];
         for (int i = 0; i < SIZE; i++) {
@@ -250,14 +210,10 @@
 
     @Test
     @IR(applyIfCPUFeatureOr = {"asimd", "true", "sse2", "true"},
-<<<<<<< HEAD
-        counts = {IRNode.XOR_V, ">0"})
-    @IR(applyIfCPUFeature = {"sve", "true"},
-        applyIf = {"UseMaskedLoop", "true"},
-        counts = {IRNode.LOOP_VECTOR_MASK, ">0"})
-=======
         counts = {IRNode.XOR_VS, ">0"})
->>>>>>> 84124794
+    @IR(applyIfCPUFeature = {"sve", "true"},
+        applyIf = {"UseMaskedLoop", "true"},
+        counts = {IRNode.LOOP_VECTOR_MASK, ">0"})
     public char[] vectorXor() {
         char[] res = new char[SIZE];
         for (int i = 0; i < SIZE; i++) {
@@ -269,14 +225,10 @@
     // ---------------- Shift ----------------
     @Test
     @IR(applyIfCPUFeatureOr = {"asimd", "true", "sse2", "true"},
-<<<<<<< HEAD
-        counts = {IRNode.LSHIFT_V, ">0"})
-    @IR(applyIfCPUFeature = {"sve", "true"},
-        applyIf = {"UseMaskedLoop", "true"},
-        counts = {IRNode.LOOP_VECTOR_MASK, ">0"})
-=======
         counts = {IRNode.LSHIFT_VC, ">0"})
->>>>>>> 84124794
+    @IR(applyIfCPUFeature = {"sve", "true"},
+        applyIf = {"UseMaskedLoop", "true"},
+        counts = {IRNode.LOOP_VECTOR_MASK, ">0"})
     public char[] vectorShiftLeft() {
         char[] res = new char[SIZE];
         for (int i = 0; i < SIZE; i++) {
@@ -287,14 +239,10 @@
 
     @Test
     @IR(applyIfCPUFeatureOr = {"asimd", "true", "sse2", "true"},
-<<<<<<< HEAD
-        counts = {IRNode.URSHIFT_V, ">0"})
-    @IR(applyIfCPUFeature = {"sve", "true"},
-        applyIf = {"UseMaskedLoop", "true"},
-        counts = {IRNode.LOOP_VECTOR_MASK, ">0"})
-=======
         counts = {IRNode.URSHIFT_VC, ">0"})
->>>>>>> 84124794
+    @IR(applyIfCPUFeature = {"sve", "true"},
+        applyIf = {"UseMaskedLoop", "true"},
+        counts = {IRNode.LOOP_VECTOR_MASK, ">0"})
     public char[] vectorSignedShiftRight() {
         char[] res = new char[SIZE];
         for (int i = 0; i < SIZE; i++) {
@@ -305,14 +253,10 @@
 
     @Test
     @IR(applyIfCPUFeatureOr = {"asimd", "true", "sse2", "true"},
-<<<<<<< HEAD
-        counts = {IRNode.URSHIFT_V, ">0"})
-    @IR(applyIfCPUFeature = {"sve", "true"},
-        applyIf = {"UseMaskedLoop", "true"},
-        counts = {IRNode.LOOP_VECTOR_MASK, ">0"})
-=======
         counts = {IRNode.URSHIFT_VC, ">0"})
->>>>>>> 84124794
+    @IR(applyIfCPUFeature = {"sve", "true"},
+        applyIf = {"UseMaskedLoop", "true"},
+        counts = {IRNode.LOOP_VECTOR_MASK, ">0"})
     public char[] vectorUnsignedShiftRight() {
         char[] res = new char[SIZE];
         for (int i = 0; i < SIZE; i++) {
@@ -324,14 +268,10 @@
     // ------------- ReverseBytes -------------
     @Test
     @IR(applyIfCPUFeatureOr = {"asimd", "true", "avx2", "true"},
-<<<<<<< HEAD
-        counts = {IRNode.REVERSE_BYTES_V, ">0"})
-    @IR(applyIfCPUFeature = {"sve", "true"},
-        applyIf = {"UseMaskedLoop", "true"},
-        counts = {IRNode.LOOP_VECTOR_MASK, ">0"})
-=======
         counts = {IRNode.REVERSE_BYTES_VS, ">0"})
->>>>>>> 84124794
+    @IR(applyIfCPUFeature = {"sve", "true"},
+        applyIf = {"UseMaskedLoop", "true"},
+        counts = {IRNode.LOOP_VECTOR_MASK, ">0"})
     public char[] reverseBytesWithChar() {
         char[] res = new char[SIZE];
         for (int i = 0; i < SIZE; i++) {
