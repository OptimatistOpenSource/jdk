--- conflicted
+++ resolved
@@ -1229,47 +1229,10 @@
 
             try {
                 // process all the static initializers
-<<<<<<< HEAD
                 forEachInitializer(tree, true, def -> {
                     scan(def);
                     errorUncaught();
                 });
-=======
-                for (List<JCTree> l = tree.defs; l.nonEmpty(); l = l.tail) {
-                    if (!l.head.hasTag(METHODDEF) &&
-                        (TreeInfo.flags(l.head) & STATIC) != 0) {
-                        scan(l.head);
-                        errorUncaught();
-                    }
-                }
-
-                // add intersection of all throws clauses of initial constructors
-                // to set of caught exceptions, unless class is anonymous.
-                if (!anonymousClass) {
-                    boolean firstConstructor = true;
-                    for (List<JCTree> l = tree.defs; l.nonEmpty(); l = l.tail) {
-                        if (TreeInfo.isInitialConstructor(l.head)) {
-                            List<Type> mthrown =
-                                ((JCMethodDecl) l.head).sym.type.getThrownTypes();
-                            if (firstConstructor) {
-                                caught = mthrown;
-                                firstConstructor = false;
-                            } else {
-                                caught = chk.intersect(mthrown, caught);
-                            }
-                        }
-                    }
-                }
-
-                // process all the instance initializers
-                for (List<JCTree> l = tree.defs; l.nonEmpty(); l = l.tail) {
-                    if (!l.head.hasTag(METHODDEF) &&
-                        (TreeInfo.flags(l.head) & STATIC) == 0) {
-                        scan(l.head);
-                        errorUncaught();
-                    }
-                }
->>>>>>> 42723dcb
 
                 // in an anonymous class, add the set of thrown exceptions to
                 // the throws clause of the synthetic constructor and propagate
