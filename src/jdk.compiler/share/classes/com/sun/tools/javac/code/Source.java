--- conflicted
+++ resolved
@@ -247,12 +247,8 @@
         STRING_TEMPLATES(JDK21, Fragments.FeatureStringTemplates, DiagKind.PLURAL),
         UNNAMED_CLASSES(JDK21, Fragments.FeatureUnnamedClasses, DiagKind.PLURAL),
         WARN_ON_ILLEGAL_UTF8(MIN, JDK21),
-<<<<<<< HEAD
-        UNNAMED_VARIABLES(JDK21, Fragments.FeatureUnnamedVariables, DiagKind.PLURAL),
+        UNNAMED_VARIABLES(JDK22, Fragments.FeatureUnnamedVariables, DiagKind.PLURAL),
         SUPER_INIT(JDK22, Fragments.FeatureSuperInit, DiagKind.NORMAL),
-=======
-        UNNAMED_VARIABLES(JDK22, Fragments.FeatureUnnamedVariables, DiagKind.PLURAL),
->>>>>>> e4803e0c
         ;
 
         enum DiagKind {
