/*
 * Copyright (c) 2011, 2020, Oracle and/or its affiliates. All rights reserved.
 * DO NOT ALTER OR REMOVE COPYRIGHT NOTICES OR THIS FILE HEADER.
 *
 * This code is free software; you can redistribute it and/or modify it
 * under the terms of the GNU General Public License version 2 only, as
 * published by the Free Software Foundation.
 *
 * This code is distributed in the hope that it will be useful, but WITHOUT
 * ANY WARRANTY; without even the implied warranty of MERCHANTABILITY or
 * FITNESS FOR A PARTICULAR PURPOSE.  See the GNU General Public License
 * version 2 for more details (a copy is included in the LICENSE file that
 * accompanied this code).
 *
 * You should have received a copy of the GNU General Public License version
 * 2 along with this work; if not, write to the Free Software Foundation,
 * Inc., 51 Franklin St, Fifth Floor, Boston, MA 02110-1301 USA.
 *
 * Please contact Oracle, 500 Oracle Parkway, Redwood Shores, CA 94065 USA
 * or visit www.oracle.com if you need additional information or have any
 * questions.
 */


package org.graalvm.compiler.nodes.java;

import org.graalvm.compiler.core.common.type.Stamp;
import org.graalvm.compiler.core.common.type.StampFactory;
import org.graalvm.compiler.core.common.type.StampPair;
import org.graalvm.compiler.core.common.type.TypeReference;
import org.graalvm.compiler.graph.IterableNodeType;
import org.graalvm.compiler.graph.Node;
import org.graalvm.compiler.graph.NodeClass;
import org.graalvm.compiler.graph.spi.Simplifiable;
import org.graalvm.compiler.graph.spi.SimplifierTool;
import org.graalvm.compiler.nodeinfo.NodeInfo;
import org.graalvm.compiler.nodeinfo.Verbosity;
import org.graalvm.compiler.nodes.BeginNode;
import org.graalvm.compiler.nodes.CallTargetNode;
import org.graalvm.compiler.nodes.FixedGuardNode;
import org.graalvm.compiler.nodes.FixedNode;
import org.graalvm.compiler.nodes.Invoke;
import org.graalvm.compiler.nodes.LogicNode;
import org.graalvm.compiler.nodes.NodeView;
import org.graalvm.compiler.nodes.PiNode;
import org.graalvm.compiler.nodes.StructuredGraph;
import org.graalvm.compiler.nodes.ValueNode;
import org.graalvm.compiler.nodes.extended.AnchoringNode;
import org.graalvm.compiler.nodes.spi.UncheckedInterfaceProvider;
import org.graalvm.compiler.nodes.type.StampTool;

import jdk.vm.ci.code.BytecodeFrame;
import jdk.vm.ci.meta.Assumptions;
import jdk.vm.ci.meta.Assumptions.AssumptionResult;
import jdk.vm.ci.meta.DeoptimizationAction;
import jdk.vm.ci.meta.DeoptimizationReason;
import jdk.vm.ci.meta.JavaKind;
import jdk.vm.ci.meta.JavaTypeProfile;
import jdk.vm.ci.meta.ResolvedJavaMethod;
import jdk.vm.ci.meta.ResolvedJavaType;

@NodeInfo
public class MethodCallTargetNode extends CallTargetNode implements IterableNodeType, Simplifiable {
    public static final NodeClass<MethodCallTargetNode> TYPE = NodeClass.create(MethodCallTargetNode.class);
    protected JavaTypeProfile profile;

    public MethodCallTargetNode(InvokeKind invokeKind, ResolvedJavaMethod targetMethod, ValueNode[] arguments, StampPair returnStamp, JavaTypeProfile profile) {
        this(TYPE, invokeKind, targetMethod, arguments, returnStamp, profile);
    }

    protected MethodCallTargetNode(NodeClass<? extends MethodCallTargetNode> c, InvokeKind invokeKind, ResolvedJavaMethod targetMethod, ValueNode[] arguments, StampPair returnStamp,
                    JavaTypeProfile profile) {
        super(c, arguments, targetMethod, invokeKind, returnStamp);
        this.profile = profile;
    }

    /**
     * Gets the instruction that produces the receiver object for this invocation, if any.
     *
     * @return the instruction that produces the receiver object for this invocation if any,
     *         {@code null} if this invocation does not take a receiver object
     */
    public ValueNode receiver() {
        return isStatic() ? null : arguments().get(0);
    }

    /**
     * Checks whether this is an invocation of a static method.
     *
     * @return {@code true} if the invocation is a static invocation
     */
    public boolean isStatic() {
        return invokeKind() == InvokeKind.Static;
    }

    public JavaKind returnKind() {
        return targetMethod().getSignature().getReturnKind();
    }

    @Override
    public boolean verify() {
        assert getUsageCount() <= 1 : "call target may only be used by a single invoke";
        for (Node n : usages()) {
            assertTrue(n instanceof Invoke, "call target can only be used from an invoke (%s)", n);
        }
        if (invokeKind().isDirect()) {
            assertTrue(targetMethod().isConcrete(), "special calls or static calls are only allowed for concrete methods (%s)", targetMethod());
        }
        if (invokeKind() == InvokeKind.Static) {
            assertTrue(targetMethod().isStatic(), "static calls are only allowed for static methods (%s)", targetMethod());
        } else {
            assertFalse(targetMethod().isStatic(), "static calls are only allowed for non-static methods (%s)", targetMethod());
        }
        return super.verify();
    }

    @Override
    public String toString(Verbosity verbosity) {
        if (verbosity == Verbosity.Long) {
            return super.toString(Verbosity.Short) + "(" + targetMethod() + ")";
        } else {
            return super.toString(verbosity);
        }
    }

    public static ResolvedJavaMethod findSpecialCallTarget(InvokeKind invokeKind, ValueNode receiver, ResolvedJavaMethod targetMethod, ResolvedJavaType contextType) {
        if (invokeKind.isDirect()) {
            return null;
        }

        // check for trivial cases (e.g. final methods, nonvirtual methods)
        if (targetMethod.canBeStaticallyBound()) {
            return targetMethod;
        }

        return devirtualizeCall(invokeKind, targetMethod, contextType, receiver.graph().getAssumptions(), receiver.stamp(NodeView.DEFAULT));
    }

    public static ResolvedJavaMethod devirtualizeCall(InvokeKind invokeKind, ResolvedJavaMethod targetMethod, ResolvedJavaType contextType, Assumptions assumptions, Stamp receiverStamp) {
        TypeReference type = StampTool.typeReferenceOrNull(receiverStamp);
        if (type == null && invokeKind == InvokeKind.Virtual) {
            // For virtual calls, we are guaranteed to receive a correct receiver type.
            type = TypeReference.createTrusted(assumptions, targetMethod.getDeclaringClass());
        }

        if (type != null) {
            /*
             * either the holder class is exact, or the receiver object has an exact type, or it's
             * an array type
             */
            ResolvedJavaMethod resolvedMethod = type.getType().resolveConcreteMethod(targetMethod, contextType);
            if (resolvedMethod != null && (resolvedMethod.canBeStaticallyBound() || type.isExact() || type.getType().isArray())) {
                return resolvedMethod;
            }

            AssumptionResult<ResolvedJavaMethod> uniqueConcreteMethod = type.getType().findUniqueConcreteMethod(targetMethod);
            if (uniqueConcreteMethod != null && uniqueConcreteMethod.canRecordTo(assumptions)) {
                uniqueConcreteMethod.recordTo(assumptions);
                return uniqueConcreteMethod.getResult();
            }
        }
        return null;
    }

    @Override
    public void simplify(SimplifierTool tool) {
        // attempt to devirtualize the call
        if (invoke().getContextMethod() == null) {
            // avoid invokes that have placeholder bcis: they do not have a valid contextType
            assert (invoke().stateAfter() != null && BytecodeFrame.isPlaceholderBci(invoke().stateAfter().bci)) || BytecodeFrame.isPlaceholderBci(invoke().stateDuring().bci);
            return;
        }
        ResolvedJavaType contextType = (invoke().stateAfter() == null && invoke().stateDuring() == null) ? null : invoke().getContextType();
        ResolvedJavaMethod specialCallTarget = findSpecialCallTarget(invokeKind, receiver(), targetMethod, contextType);
        if (specialCallTarget != null) {
            this.setTargetMethod(specialCallTarget);
            setInvokeKind(InvokeKind.Special);
            return;
        }

<<<<<<< HEAD
        if (invokeKind.isInterface()) {
            MethodCallTargetNode result = tryDevirtualizeInterfaceCall(receiver(), targetMethod, profile, graph().getAssumptions(), contextType, this, invoke().asNode());
            assert result == this;
        }
    }

    public static MethodCallTargetNode tryDevirtualizeInterfaceCall(ValueNode receiver, ResolvedJavaMethod targetMethod, JavaTypeProfile profile, Assumptions assumptions, ResolvedJavaType contextType,
                    MethodCallTargetNode callTarget, FixedNode insertionPoint) {
        if (assumptions == null) {
            /*
             * Even though we are not registering an assumption (see comment below), the
             * optimization is only valid when speculative optimizations are enabled.
             */
            return callTarget;
        }

        // try to turn a interface call into a virtual call
        ResolvedJavaType declaredReceiverType = targetMethod.getDeclaringClass();

        /*
         * We need to check the invoke kind to avoid recursive simplification for virtual interface
         * methods calls.
         */
        if (declaredReceiverType.isInterface()) {
            ResolvedJavaType singleImplementor = declaredReceiverType.getSingleImplementor();
            if (singleImplementor != null && !singleImplementor.equals(declaredReceiverType)) {
                TypeReference speculatedType = TypeReference.createTrusted(assumptions, singleImplementor);
                MethodCallTargetNode callTargetResult = tryCheckCastSingleImplementor(receiver, targetMethod, profile, contextType, speculatedType, insertionPoint, callTarget);
                if (callTargetResult != null) {
                    return callTargetResult;
                }
            }
        }

        if (receiver instanceof UncheckedInterfaceProvider) {
            UncheckedInterfaceProvider uncheckedInterfaceProvider = (UncheckedInterfaceProvider) receiver;
            Stamp uncheckedStamp = uncheckedInterfaceProvider.uncheckedStamp();
            if (uncheckedStamp != null) {
                TypeReference speculatedType = StampTool.typeReferenceOrNull(uncheckedStamp);
                if (speculatedType != null) {
                    MethodCallTargetNode callTargetResult = tryCheckCastSingleImplementor(receiver, targetMethod, profile, contextType, speculatedType, insertionPoint, callTarget);
                    if (callTargetResult != null) {
                        return callTargetResult;
=======
        Assumptions assumptions = graph().getAssumptions();
        /*
         * Even though we are not registering an assumption (see comment below), the optimization is
         * only valid when speculative optimizations are enabled. We need to check the invoke kind
         * to avoid recursive simplification for virtual interface methods calls.
         */
        if (invokeKind().isInterface() && assumptions != null) {
            // check if the type of the receiver can narrow the result
            ValueNode receiver = receiver();

            // try to turn a interface call into a virtual call
            ResolvedJavaType declaredReceiverType = targetMethod().getDeclaringClass();
            ResolvedJavaType referencedReceiverType = referencedType();
            if (referencedReceiverType != null) {
                if (declaredReceiverType.isInterface()) {
                    ResolvedJavaType singleImplementor = referencedReceiverType.getSingleImplementor();
                    // If singleImplementor is equal to declaredReceiverType it means that there are
                    // multiple implementors.
                    if (singleImplementor != null && !singleImplementor.equals(declaredReceiverType)) {
                        TypeReference speculatedType = TypeReference.createTrusted(assumptions, singleImplementor);
                        if (tryCheckCastSingleImplementor(receiver, speculatedType)) {
                            return;
                        }
                    }
                }

                if (receiver instanceof UncheckedInterfaceProvider) {
                    UncheckedInterfaceProvider uncheckedInterfaceProvider = (UncheckedInterfaceProvider) receiver;
                    Stamp uncheckedStamp = uncheckedInterfaceProvider.uncheckedStamp();
                    if (uncheckedStamp != null) {
                        TypeReference speculatedType = StampTool.typeReferenceOrNull(uncheckedStamp);
                        // speculatedType must be related to the referencedReceiverType.
                        if (speculatedType != null && referencedReceiverType.isAssignableFrom(speculatedType.getType())) {
                            tryCheckCastSingleImplementor(receiver, speculatedType);
                        }
>>>>>>> d7c1bb1f
                    }
                }
            }
        }
        return callTarget;
    }

    private static MethodCallTargetNode tryCheckCastSingleImplementor(ValueNode receiver, ResolvedJavaMethod targetMethod, JavaTypeProfile profile, ResolvedJavaType contextType,
                    TypeReference speculatedType,
                    FixedNode insertionPoint, MethodCallTargetNode callTarget) {
        ResolvedJavaType singleImplementor = speculatedType.getType();
        if (singleImplementor != null) {
            ResolvedJavaMethod singleImplementorMethod = singleImplementor.resolveConcreteMethod(targetMethod, contextType);
            if (singleImplementorMethod != null) {
                /*
                 * We have an invoke on an interface with a single implementor. We can replace this
                 * with an invoke virtual.
                 *
                 * To do so we need to ensure two properties: 1) the receiver must implement the
                 * interface (referencedReceiverType). The verifier does not prove this so we need a
                 * dynamic check. 2) we need to ensure that there is still only one implementor of
                 * this interface, i.e. that we are calling the right method. We could do this with
                 * an assumption but as we need an instanceof check anyway we can verify both
                 * properties by checking of the receiver is an instance of the single implementor.
                 */
                StructuredGraph graph = insertionPoint.graph();
                AnchoringNode anchor = BeginNode.prevBegin(insertionPoint);
                LogicNode condition = graph.addOrUniqueWithInputs(InstanceOfNode.create(speculatedType, receiver, profile, anchor));
                FixedGuardNode guard = graph.add(new FixedGuardNode(condition, DeoptimizationReason.OptimizedTypeCheckViolated, DeoptimizationAction.InvalidateRecompile, false));
                graph.addBeforeFixed(insertionPoint, guard);
                InvokeKind invokeKind;
                if (speculatedType.isExact()) {
                    invokeKind = InvokeKind.Special;
                } else {
                    invokeKind = InvokeKind.Virtual;
                }
                MethodCallTargetNode callTargetResult = callTarget;
                ValueNode valueNode = graph.addOrUnique(new PiNode(receiver, StampFactory.objectNonNull(speculatedType), guard));
                if (callTarget.isAlive()) {
                    callTarget.arguments().set(0, valueNode);
                    callTargetResult.setInvokeKind(invokeKind);
                    callTargetResult.setTargetMethod(singleImplementorMethod);
                } else {
                    ValueNode[] arguments = callTarget.arguments().toArray(new ValueNode[callTarget.arguments().size()]);
                    arguments[0] = valueNode;
                    callTargetResult = new MethodCallTargetNode(invokeKind, singleImplementorMethod, arguments, callTarget.returnStamp, profile);
                }
                return callTargetResult;
            }
        }
        return null;
    }

    public JavaTypeProfile getProfile() {
        return profile;
    }

    @Override
    public String targetName() {
        if (targetMethod() == null) {
            return "??Invalid!";
        }
        return targetMethod().format("%h.%n");
    }

    public static MethodCallTargetNode find(StructuredGraph graph, ResolvedJavaMethod method) {
        for (MethodCallTargetNode target : graph.getNodes(MethodCallTargetNode.TYPE)) {
            if (target.targetMethod().equals(method)) {
                return target;
            }
        }
        return null;
    }

    public void setJavaTypeProfile(JavaTypeProfile profile) {
        this.profile = profile;
    }
}<|MERGE_RESOLUTION|>--- conflicted
+++ resolved
@@ -178,7 +178,6 @@
             return;
         }
 
-<<<<<<< HEAD
         if (invokeKind.isInterface()) {
             MethodCallTargetNode result = tryDevirtualizeInterfaceCall(receiver(), targetMethod, profile, graph().getAssumptions(), contextType, this, invoke().asNode());
             assert result == this;
@@ -197,68 +196,35 @@
 
         // try to turn a interface call into a virtual call
         ResolvedJavaType declaredReceiverType = targetMethod.getDeclaringClass();
-
-        /*
-         * We need to check the invoke kind to avoid recursive simplification for virtual interface
-         * methods calls.
-         */
-        if (declaredReceiverType.isInterface()) {
-            ResolvedJavaType singleImplementor = declaredReceiverType.getSingleImplementor();
-            if (singleImplementor != null && !singleImplementor.equals(declaredReceiverType)) {
-                TypeReference speculatedType = TypeReference.createTrusted(assumptions, singleImplementor);
-                MethodCallTargetNode callTargetResult = tryCheckCastSingleImplementor(receiver, targetMethod, profile, contextType, speculatedType, insertionPoint, callTarget);
-                if (callTargetResult != null) {
-                    return callTargetResult;
-                }
-            }
-        }
-
-        if (receiver instanceof UncheckedInterfaceProvider) {
-            UncheckedInterfaceProvider uncheckedInterfaceProvider = (UncheckedInterfaceProvider) receiver;
-            Stamp uncheckedStamp = uncheckedInterfaceProvider.uncheckedStamp();
-            if (uncheckedStamp != null) {
-                TypeReference speculatedType = StampTool.typeReferenceOrNull(uncheckedStamp);
-                if (speculatedType != null) {
+        ResolvedJavaType referencedReceiverType = callTarget.referencedType();
+        if (referencedReceiverType != null) {
+            /*
+             * We need to check the invoke kind to avoid recursive simplification for virtual interface
+             * methods calls.
+             */
+            if (declaredReceiverType.isInterface()) {
+                ResolvedJavaType singleImplementor = referencedReceiverType.getSingleImplementor();
+                // If singleImplementor is equal to declaredReceiverType it means that there are
+                // multiple implementors.
+                if (singleImplementor != null && !singleImplementor.equals(declaredReceiverType)) {
+                    TypeReference speculatedType = TypeReference.createTrusted(assumptions, singleImplementor);
                     MethodCallTargetNode callTargetResult = tryCheckCastSingleImplementor(receiver, targetMethod, profile, contextType, speculatedType, insertionPoint, callTarget);
                     if (callTargetResult != null) {
                         return callTargetResult;
-=======
-        Assumptions assumptions = graph().getAssumptions();
-        /*
-         * Even though we are not registering an assumption (see comment below), the optimization is
-         * only valid when speculative optimizations are enabled. We need to check the invoke kind
-         * to avoid recursive simplification for virtual interface methods calls.
-         */
-        if (invokeKind().isInterface() && assumptions != null) {
-            // check if the type of the receiver can narrow the result
-            ValueNode receiver = receiver();
-
-            // try to turn a interface call into a virtual call
-            ResolvedJavaType declaredReceiverType = targetMethod().getDeclaringClass();
-            ResolvedJavaType referencedReceiverType = referencedType();
-            if (referencedReceiverType != null) {
-                if (declaredReceiverType.isInterface()) {
-                    ResolvedJavaType singleImplementor = referencedReceiverType.getSingleImplementor();
-                    // If singleImplementor is equal to declaredReceiverType it means that there are
-                    // multiple implementors.
-                    if (singleImplementor != null && !singleImplementor.equals(declaredReceiverType)) {
-                        TypeReference speculatedType = TypeReference.createTrusted(assumptions, singleImplementor);
-                        if (tryCheckCastSingleImplementor(receiver, speculatedType)) {
-                            return;
-                        }
                     }
                 }
-
-                if (receiver instanceof UncheckedInterfaceProvider) {
-                    UncheckedInterfaceProvider uncheckedInterfaceProvider = (UncheckedInterfaceProvider) receiver;
-                    Stamp uncheckedStamp = uncheckedInterfaceProvider.uncheckedStamp();
-                    if (uncheckedStamp != null) {
-                        TypeReference speculatedType = StampTool.typeReferenceOrNull(uncheckedStamp);
-                        // speculatedType must be related to the referencedReceiverType.
-                        if (speculatedType != null && referencedReceiverType.isAssignableFrom(speculatedType.getType())) {
-                            tryCheckCastSingleImplementor(receiver, speculatedType);
+            }
+
+            if (receiver instanceof UncheckedInterfaceProvider) {
+                UncheckedInterfaceProvider uncheckedInterfaceProvider = (UncheckedInterfaceProvider) receiver;
+                Stamp uncheckedStamp = uncheckedInterfaceProvider.uncheckedStamp();
+                if (uncheckedStamp != null) {
+                    TypeReference speculatedType = StampTool.typeReferenceOrNull(uncheckedStamp);
+                    if (speculatedType != null && referencedReceiverType.isAssignableFrom(speculatedType.getType())) {
+                        MethodCallTargetNode callTargetResult = tryCheckCastSingleImplementor(receiver, targetMethod, profile, contextType, speculatedType, insertionPoint, callTarget);
+                        if (callTargetResult != null) {
+                            return callTargetResult;
                         }
->>>>>>> d7c1bb1f
                     }
                 }
             }
