/*
 * Copyright (c) 2001, 2022, Oracle and/or its affiliates. All rights reserved.
 * DO NOT ALTER OR REMOVE COPYRIGHT NOTICES OR THIS FILE HEADER.
 *
 * This code is free software; you can redistribute it and/or modify it
 * under the terms of the GNU General Public License version 2 only, as
 * published by the Free Software Foundation.
 *
 * This code is distributed in the hope that it will be useful, but WITHOUT
 * ANY WARRANTY; without even the implied warranty of MERCHANTABILITY or
 * FITNESS FOR A PARTICULAR PURPOSE.  See the GNU General Public License
 * version 2 for more details (a copy is included in the LICENSE file that
 * accompanied this code).
 *
 * You should have received a copy of the GNU General Public License version
 * 2 along with this work; if not, write to the Free Software Foundation,
 * Inc., 51 Franklin St, Fifth Floor, Boston, MA 02110-1301 USA.
 *
 * Please contact Oracle, 500 Oracle Parkway, Redwood Shores, CA 94065 USA
 * or visit www.oracle.com if you need additional information or have any
 * questions.
 *
 */

#ifndef SHARE_GC_G1_G1COLLECTEDHEAP_INLINE_HPP
#define SHARE_GC_G1_G1COLLECTEDHEAP_INLINE_HPP

#include "gc/g1/g1CollectedHeap.hpp"

#include "gc/g1/g1BarrierSet.hpp"
#include "gc/g1/g1CollectorState.hpp"
#include "gc/g1/g1ConcurrentMark.inline.hpp"
#include "gc/g1/g1EvacFailureRegions.hpp"
#include "gc/g1/g1Policy.hpp"
#include "gc/g1/g1RemSet.hpp"
#include "gc/g1/heapRegion.inline.hpp"
#include "gc/g1/heapRegionManager.inline.hpp"
#include "gc/g1/heapRegionRemSet.hpp"
#include "gc/g1/heapRegionSet.inline.hpp"
#include "gc/shared/markBitMap.inline.hpp"
#include "gc/shared/taskqueue.inline.hpp"
#include "oops/stackChunkOop.hpp"
#include "runtime/atomic.hpp"
#include "utilities/bitMap.inline.hpp"

inline bool G1STWIsAliveClosure::do_object_b(oop p) {
  // An object is reachable if it is outside the collection set,
  // or is inside and copied.
  return !_g1h->is_in_cset(p) || p->is_forwarded();
}

G1GCPhaseTimes* G1CollectedHeap::phase_times() const {
  return _policy->phase_times();
}

G1EvacStats* G1CollectedHeap::alloc_buffer_stats(G1HeapRegionAttr dest) {
  switch (dest.type()) {
    case G1HeapRegionAttr::Young:
      return &_survivor_evac_stats;
    case G1HeapRegionAttr::Old:
      return &_old_evac_stats;
    default:
      ShouldNotReachHere();
      return NULL; // Keep some compilers happy
  }
}

size_t G1CollectedHeap::desired_plab_sz(G1HeapRegionAttr dest) {
<<<<<<< HEAD
  size_t gclab_word_size = alloc_buffer_stats(dest)->desired_plab_sz(workers()->active_workers());
  return clamp_plab_size(gclab_word_size);
}

inline size_t G1CollectedHeap::clamp_plab_size(size_t value) const {
  return clamp(value, PLAB::min_size(), _humongous_object_threshold_in_words);
=======
  size_t gclab_word_size = alloc_buffer_stats(dest)->desired_plab_size(workers()->active_workers());
  // Prevent humongous PLAB sizes for two reasons:
  // * PLABs are allocated using a similar paths as oops, but should
  //   never be in a humongous region
  // * Allowing humongous PLABs needlessly churns the region free lists
  return MIN2(_humongous_object_threshold_in_words, gclab_word_size);
>>>>>>> 7676be8a
}

// Inline functions for G1CollectedHeap

// Return the region with the given index. It assumes the index is valid.
inline HeapRegion* G1CollectedHeap::region_at(uint index) const { return _hrm.at(index); }

// Return the region with the given index, or NULL if unmapped. It assumes the index is valid.
inline HeapRegion* G1CollectedHeap::region_at_or_null(uint index) const { return _hrm.at_or_null(index); }

inline HeapRegion* G1CollectedHeap::next_region_in_humongous(HeapRegion* hr) const {
  return _hrm.next_region_in_humongous(hr);
}

inline uint G1CollectedHeap::addr_to_region(const void* addr) const {
  assert(is_in_reserved(addr),
         "Cannot calculate region index for address " PTR_FORMAT " that is outside of the heap [" PTR_FORMAT ", " PTR_FORMAT ")",
         p2i(addr), p2i(reserved().start()), p2i(reserved().end()));
  return (uint)(pointer_delta(addr, reserved().start(), sizeof(uint8_t)) >> HeapRegion::LogOfHRGrainBytes);
}

inline HeapWord* G1CollectedHeap::bottom_addr_for_region(uint index) const {
  return _hrm.reserved().start() + index * HeapRegion::GrainWords;
}


inline HeapRegion* G1CollectedHeap::heap_region_containing(const void* addr) const {
  uint const region_idx = addr_to_region(addr);
  return region_at(region_idx);
}

inline HeapRegion* G1CollectedHeap::heap_region_containing_or_null(const void* addr) const {
  uint const region_idx = addr_to_region(addr);
  return region_at_or_null(region_idx);
}

inline void G1CollectedHeap::old_set_add(HeapRegion* hr) {
  _old_set.add(hr);
}

inline void G1CollectedHeap::old_set_remove(HeapRegion* hr) {
  _old_set.remove(hr);
}

inline void G1CollectedHeap::archive_set_add(HeapRegion* hr) {
  _archive_set.add(hr);
}

// It dirties the cards that cover the block so that the post
// write barrier never queues anything when updating objects on this
// block. It is assumed (and in fact we assert) that the block
// belongs to a young region.
inline void
G1CollectedHeap::dirty_young_block(HeapWord* start, size_t word_size) {
  assert_heap_not_locked();

  // Assign the containing region to containing_hr so that we don't
  // have to keep calling heap_region_containing() in the
  // asserts below.
  DEBUG_ONLY(HeapRegion* containing_hr = heap_region_containing(start);)
  assert(word_size > 0, "pre-condition");
  assert(containing_hr->is_in(start), "it should contain start");
  assert(containing_hr->is_young(), "it should be young");
  assert(!containing_hr->is_humongous(), "it should not be humongous");

  HeapWord* end = start + word_size;
  assert(containing_hr->is_in(end - 1), "it should also contain end - 1");

  MemRegion mr(start, end);
  card_table()->g1_mark_as_young(mr);
}

inline G1ScannerTasksQueueSet* G1CollectedHeap::task_queues() const {
  return _task_queues;
}

inline G1ScannerTasksQueue* G1CollectedHeap::task_queue(uint i) const {
  return _task_queues->queue(i);
}

inline bool G1CollectedHeap::is_marked(oop obj) const {
  return _cm->mark_bitmap()->is_marked(obj);
}

inline bool G1CollectedHeap::is_in_cset(oop obj) const {
  return is_in_cset(cast_from_oop<HeapWord*>(obj));
}

inline bool G1CollectedHeap::is_in_cset(HeapWord* addr) const {
  return _region_attr.is_in_cset(addr);
}

bool G1CollectedHeap::is_in_cset(const HeapRegion* hr) const {
  return _region_attr.is_in_cset(hr);
}

bool G1CollectedHeap::is_in_cset_or_humongous(const oop obj) {
  return _region_attr.is_in_cset_or_humongous(cast_from_oop<HeapWord*>(obj));
}

G1HeapRegionAttr G1CollectedHeap::region_attr(const void* addr) const {
  return _region_attr.at((HeapWord*)addr);
}

G1HeapRegionAttr G1CollectedHeap::region_attr(uint idx) const {
  return _region_attr.get_by_index(idx);
}

void G1CollectedHeap::register_humongous_region_with_region_attr(uint index) {
  _region_attr.set_humongous(index, region_at(index)->rem_set()->is_tracked());
}

void G1CollectedHeap::register_new_survivor_region_with_region_attr(HeapRegion* r) {
  _region_attr.set_new_survivor_region(r->hrm_index());
}

void G1CollectedHeap::register_region_with_region_attr(HeapRegion* r) {
  _region_attr.set_remset_is_tracked(r->hrm_index(), r->rem_set()->is_tracked());
}

void G1CollectedHeap::register_old_region_with_region_attr(HeapRegion* r) {
  _region_attr.set_in_old(r->hrm_index(), r->rem_set()->is_tracked());
  _rem_set->exclude_region_from_scan(r->hrm_index());
}

void G1CollectedHeap::register_optional_region_with_region_attr(HeapRegion* r) {
  _region_attr.set_optional(r->hrm_index(), r->rem_set()->is_tracked());
}

inline bool G1CollectedHeap::is_in_young(const oop obj) const {
  if (obj == NULL) {
    return false;
  }
  return heap_region_containing(obj)->is_young();
}

inline bool G1CollectedHeap::requires_barriers(stackChunkOop obj) const {
  assert(obj != NULL, "");
  return !heap_region_containing(obj)->is_young(); // is_in_young does an unnecessary NULL check
}

inline bool G1CollectedHeap::is_obj_dead(const oop obj, const HeapRegion* hr) const {
  return hr->is_obj_dead(obj, hr->parsable_bottom());
}

inline bool G1CollectedHeap::is_obj_dead(const oop obj) const {
  if (obj == NULL) {
    return false;
  }
  return is_obj_dead(obj, heap_region_containing(obj));
}

inline bool G1CollectedHeap::is_obj_dead_full(const oop obj, const HeapRegion* hr) const {
   return !is_marked(obj) && !hr->is_closed_archive();
}

inline bool G1CollectedHeap::is_obj_dead_full(const oop obj) const {
    return is_obj_dead_full(obj, heap_region_containing(obj));
}

inline bool G1CollectedHeap::is_humongous_reclaim_candidate(uint region) {
  assert(_hrm.at(region)->is_starts_humongous(), "Must start a humongous object");
  return _region_attr.is_humongous(region);
}

inline void G1CollectedHeap::set_humongous_is_live(oop obj) {
  uint region = addr_to_region(obj);
  // Reset the entry in the region attribute table so that subsequent
  // references to the same humongous object do not go into the slow path
  // again. This is racy, as multiple threads may at the same time enter here,
  // but this is benign because the transition is unidirectional, from
  // humongous-candidate to not, and the write, in evacuation, is
  // separated from the read, in post-evacuation.
  if (_region_attr.is_humongous(region)) {
    _region_attr.clear_humongous(region);
  }
}

#endif // SHARE_GC_G1_G1COLLECTEDHEAP_INLINE_HPP<|MERGE_RESOLUTION|>--- conflicted
+++ resolved
@@ -66,21 +66,12 @@
 }
 
 size_t G1CollectedHeap::desired_plab_sz(G1HeapRegionAttr dest) {
-<<<<<<< HEAD
-  size_t gclab_word_size = alloc_buffer_stats(dest)->desired_plab_sz(workers()->active_workers());
+  size_t gclab_word_size = alloc_buffer_stats(dest)->desired_plab_size(workers()->active_workers());
   return clamp_plab_size(gclab_word_size);
 }
 
 inline size_t G1CollectedHeap::clamp_plab_size(size_t value) const {
   return clamp(value, PLAB::min_size(), _humongous_object_threshold_in_words);
-=======
-  size_t gclab_word_size = alloc_buffer_stats(dest)->desired_plab_size(workers()->active_workers());
-  // Prevent humongous PLAB sizes for two reasons:
-  // * PLABs are allocated using a similar paths as oops, but should
-  //   never be in a humongous region
-  // * Allowing humongous PLABs needlessly churns the region free lists
-  return MIN2(_humongous_object_threshold_in_words, gclab_word_size);
->>>>>>> 7676be8a
 }
 
 // Inline functions for G1CollectedHeap
