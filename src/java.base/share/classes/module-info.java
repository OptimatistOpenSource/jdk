/*
 * Copyright (c) 2014, 2023, Oracle and/or its affiliates. All rights reserved.
 * DO NOT ALTER OR REMOVE COPYRIGHT NOTICES OR THIS FILE HEADER.
 *
 * This code is free software; you can redistribute it and/or modify it
 * under the terms of the GNU General Public License version 2 only, as
 * published by the Free Software Foundation.  Oracle designates this
 * particular file as subject to the "Classpath" exception as provided
 * by Oracle in the LICENSE file that accompanied this code.
 *
 * This code is distributed in the hope that it will be useful, but WITHOUT
 * ANY WARRANTY; without even the implied warranty of MERCHANTABILITY or
 * FITNESS FOR A PARTICULAR PURPOSE.  See the GNU General Public License
 * version 2 for more details (a copy is included in the LICENSE file that
 * accompanied this code).
 *
 * You should have received a copy of the GNU General Public License version
 * 2 along with this work; if not, write to the Free Software Foundation,
 * Inc., 51 Franklin St, Fifth Floor, Boston, MA 02110-1301 USA.
 *
 * Please contact Oracle, 500 Oracle Parkway, Redwood Shores, CA 94065 USA
 * or visit www.oracle.com if you need additional information or have any
 * questions.
 */

/**
 * Defines the foundational APIs of the Java SE Platform.
 *
 * <dl class="notes">
 * <dt>Providers:</dt>
 * <dd> The JDK implementation of this module provides an implementation of
 *      the {@index jrt jrt} {@linkplain java.nio.file.spi.FileSystemProvider
 *      file system provider} to enumerate and read the class and resource
 *      files in a run-time image.
 *      The jrt file system can be created by calling
 *      {@link java.nio.file.FileSystems#getFileSystem
 *      FileSystems.getFileSystem(URI.create("jrt:/"))}.
 *      </dd>
 * </dl>
 *
 * @toolGuide java java launcher
 * @toolGuide keytool
 *
 * @provides java.nio.file.spi.FileSystemProvider
 *
 * @uses java.lang.System.LoggerFinder
 * @uses java.net.ContentHandlerFactory
 * @uses java.net.spi.URLStreamHandlerProvider
 * @uses java.nio.channels.spi.AsynchronousChannelProvider
 * @uses java.nio.channels.spi.SelectorProvider
 * @uses java.nio.charset.spi.CharsetProvider
 * @uses java.nio.file.spi.FileSystemProvider
 * @uses java.nio.file.spi.FileTypeDetector
 * @uses java.security.Provider
 * @uses java.text.spi.BreakIteratorProvider
 * @uses java.text.spi.CollatorProvider
 * @uses java.text.spi.DateFormatProvider
 * @uses java.text.spi.DateFormatSymbolsProvider
 * @uses java.text.spi.DecimalFormatSymbolsProvider
 * @uses java.text.spi.NumberFormatProvider
 * @uses java.time.chrono.AbstractChronology
 * @uses java.time.chrono.Chronology
 * @uses java.time.zone.ZoneRulesProvider
 * @uses java.util.spi.CalendarDataProvider
 * @uses java.util.spi.CalendarNameProvider
 * @uses java.util.spi.CurrencyNameProvider
 * @uses java.util.spi.LocaleNameProvider
 * @uses java.util.spi.ResourceBundleControlProvider
 * @uses java.util.spi.ResourceBundleProvider
 * @uses java.util.spi.TimeZoneNameProvider
 * @uses java.util.spi.ToolProvider
 * @uses javax.security.auth.spi.LoginModule
 *
 * @moduleGraph
 * @since 9
 */
module java.base {

    exports java.io;
    exports java.lang;
    exports java.lang.annotation;
    exports java.lang.constant;
    exports java.lang.foreign;
    exports java.lang.invoke;
    exports java.lang.module;
    exports java.lang.ref;
    exports java.lang.reflect;
    exports java.lang.runtime;
    exports java.math;
    exports java.net;
    exports java.net.spi;
    exports java.nio;
    exports java.nio.channels;
    exports java.nio.channels.spi;
    exports java.nio.charset;
    exports java.nio.charset.spi;
    exports java.nio.file;
    exports java.nio.file.attribute;
    exports java.nio.file.spi;
    exports java.security;
    exports java.security.cert;
    exports java.security.interfaces;
    exports java.security.spec;
    exports java.text;
    exports java.text.spi;
    exports java.time;
    exports java.time.chrono;
    exports java.time.format;
    exports java.time.temporal;
    exports java.time.zone;
    exports java.util;
    exports java.util.concurrent;
    exports java.util.concurrent.atomic;
    exports java.util.concurrent.locks;
    exports java.util.function;
    exports java.util.jar;
    exports java.util.random;
    exports java.util.regex;
    exports java.util.spi;
    exports java.util.stream;
    exports java.util.zip;
    exports javax.crypto;
    exports javax.crypto.interfaces;
    exports javax.crypto.spec;
    exports javax.net;
    exports javax.net.ssl;
    exports javax.security.auth;
    exports javax.security.auth.callback;
    exports javax.security.auth.login;
    exports javax.security.auth.spi;
    exports javax.security.auth.x500;
    exports javax.security.cert;


    // additional qualified exports may be inserted at build time
    // see make/gensrc/GenModuleInfo.gmk

    exports com.sun.crypto.provider to
        jdk.crypto.cryptoki;
    exports sun.invoke.util to
        jdk.compiler;
    exports com.sun.security.ntlm to
        java.security.sasl;
    // Note: all modules in the exported list participate in preview  features
    // and therefore if they use preview features they do not need to be
    // compiled with "--enable-preview".
    // It is recommended for any modules that do participate that their
    // module declaration be annotated with jdk.internal.javac.ParticipatesInPreview
    exports jdk.internal.javac to
        java.compiler,
        jdk.compiler,
        jdk.incubator.vector, // participates in preview features
        jdk.jartool, // participates in preview features
<<<<<<< HEAD
        jdk.jdeps, // participates in preview features
        jdk.jdi,
        jdk.jfr,
        jdk.jshell,
        jdk.management;
=======
        jdk.jshell;
>>>>>>> c0b4957f
    exports jdk.internal.access to
        java.desktop,
        java.logging,
        java.management,
        java.naming,
        java.rmi,
        jdk.charsets,
        jdk.jartool,
        jdk.jlink,
        jdk.jfr,
        jdk.net,
        jdk.incubator.concurrent,
        jdk.sctp,
        jdk.crypto.cryptoki;
    exports jdk.internal.foreign to
        jdk.incubator.vector;
    exports jdk.internal.event to
        jdk.jfr;
    exports jdk.internal.io to
        jdk.internal.le,
        jdk.jshell;
    exports jdk.internal.jimage to
        jdk.jlink;
    exports jdk.internal.jimage.decompressor to
        jdk.jlink;
    exports jdk.internal.loader to
        java.instrument,
        java.logging,
        java.naming;
    exports jdk.internal.jmod to
        jdk.compiler,
        jdk.jlink;
    exports jdk.internal.logger to
        java.logging;
    exports jdk.internal.classfile to
        jdk.jartool,
        jdk.jdeps,
        jdk.jlink,
        jdk.jshell;
    exports jdk.internal.classfile.attribute to
        jdk.jartool,
        jdk.jdeps,
        jdk.jlink;
    exports jdk.internal.classfile.constantpool to
        jdk.jartool,
        jdk.jdeps,
        jdk.jlink;
    exports jdk.internal.classfile.instruction to
        jdk.jdeps,
        jdk.jlink,
        jdk.jshell;
    exports jdk.internal.classfile.java.lang.constant to
        jdk.jdeps;
    exports jdk.internal.org.objectweb.asm to
        jdk.jfr;
    exports jdk.internal.org.objectweb.asm.tree to
        jdk.jfr;
    exports jdk.internal.org.objectweb.asm.util to
        jdk.jfr;
    exports jdk.internal.org.objectweb.asm.commons to
        jdk.jfr;
    exports jdk.internal.org.xml.sax to
        jdk.jfr;
    exports jdk.internal.org.xml.sax.helpers to
        jdk.jfr;
    exports jdk.internal.misc to
        java.desktop,
        java.logging,
        java.management,
        java.naming,
        java.net.http,
        java.rmi,
        java.security.jgss,
        jdk.attach,
        jdk.charsets,
        jdk.compiler,
        jdk.crypto.cryptoki,
        jdk.incubator.concurrent,
        jdk.incubator.vector,
        jdk.jfr,
        jdk.jshell,
        jdk.nio.mapmode,
        jdk.unsupported,
        jdk.internal.vm.ci;
    exports jdk.internal.module to
        java.instrument,
        java.management.rmi,
        jdk.jartool,
        jdk.jfr,
        jdk.jlink,
        jdk.jpackage;
    exports jdk.internal.perf to
        java.management,
        jdk.management.agent,
        jdk.internal.jvmstat;
    exports jdk.internal.platform to
        jdk.management,
        jdk.jfr;
    exports jdk.internal.ref to
        java.desktop,
        java.net.http;
    exports jdk.internal.reflect to
        java.logging,
        java.sql,
        java.sql.rowset,
        jdk.dynalink,
        jdk.internal.vm.ci,
        jdk.unsupported;
    exports jdk.internal.vm to
        java.management,
        jdk.incubator.concurrent,
        jdk.internal.jvmstat,
        jdk.management,
        jdk.management.agent;
    exports jdk.internal.vm.annotation to
        java.instrument,
        jdk.internal.vm.ci,
        jdk.incubator.concurrent,
        jdk.incubator.vector,
        jdk.jfr,
        jdk.unsupported;
    exports jdk.internal.vm.vector to
        jdk.incubator.vector;
    exports jdk.internal.util.xml to
        jdk.jfr;
    exports jdk.internal.util.xml.impl to
        jdk.jfr;
    exports jdk.internal.util.random to
        jdk.random;
    exports jdk.internal.util to
        java.desktop,
        java.prefs,
        java.security.jgss,
        java.smartcardio,
        jdk.charsets,
        jdk.net;
    exports sun.net to
        java.net.http,
        jdk.naming.dns;
    exports sun.net.ext to
        jdk.net;
    exports sun.net.dns to
        java.security.jgss,
        jdk.naming.dns;
    exports sun.net.util to
        java.desktop,
        java.net.http,
        jdk.jconsole,
        jdk.sctp;
    exports sun.net.www to
        java.net.http,
        jdk.jartool;
    exports sun.net.www.protocol.http to
        java.security.jgss;
    exports sun.nio.ch to
        java.management,
        jdk.crypto.cryptoki,
        jdk.net,
        jdk.sctp;
    exports sun.nio.cs to
        jdk.charsets;
    exports sun.nio.fs to
        jdk.net;
    exports sun.reflect.annotation to
        jdk.compiler;
    exports sun.reflect.generics.reflectiveObjects to
        java.desktop;
    exports sun.reflect.misc to
        java.desktop,
        java.datatransfer,
        java.management,
        java.management.rmi,
        java.rmi,
        java.sql.rowset;
    exports sun.security.action to
        java.desktop,
        java.security.jgss,
        jdk.crypto.ec,
        jdk.incubator.concurrent;
    exports sun.security.internal.interfaces to
        jdk.crypto.cryptoki;
    exports sun.security.internal.spec to
        jdk.crypto.cryptoki;
    exports sun.security.jca to
        java.smartcardio,
        jdk.crypto.ec,
        jdk.crypto.cryptoki,
        jdk.naming.dns;
    exports sun.security.pkcs to
        jdk.crypto.ec,
        jdk.jartool;
    exports sun.security.provider to
        java.rmi,
        java.security.jgss,
        jdk.crypto.cryptoki,
        jdk.crypto.ec,
        jdk.security.auth;
    exports sun.security.provider.certpath to
        java.naming,
        jdk.jartool;
    exports sun.security.rsa to
        jdk.crypto.cryptoki;
    exports sun.security.timestamp to
        jdk.jartool;
    exports sun.security.tools to
        jdk.jartool;
    exports sun.security.util to
        java.desktop,
        java.naming,
        java.rmi,
        java.security.jgss,
        java.security.sasl,
        java.smartcardio,
        java.xml.crypto,
        jdk.crypto.ec,
        jdk.crypto.cryptoki,
        jdk.jartool,
        jdk.security.auth,
        jdk.security.jgss;
    exports sun.security.util.math to
        jdk.crypto.ec;
    exports sun.security.util.math.intpoly to
        jdk.crypto.ec;
    exports sun.security.x509 to
        jdk.crypto.ec,
        jdk.crypto.cryptoki,
        jdk.jartool;
    exports sun.security.validator to
        jdk.jartool;
    exports sun.util.cldr to
        jdk.jlink;
    exports sun.util.locale.provider to
        java.desktop,
        jdk.jlink,
        jdk.localedata;
    exports sun.util.logging to
        java.desktop,
        java.logging,
        java.prefs;
    exports sun.util.resources to
        jdk.localedata;

    // the service types defined by the APIs in this module

    uses java.lang.System.LoggerFinder;
    uses java.net.ContentHandlerFactory;
    uses java.net.spi.InetAddressResolverProvider;
    uses java.net.spi.URLStreamHandlerProvider;
    uses java.nio.channels.spi.AsynchronousChannelProvider;
    uses java.nio.channels.spi.SelectorProvider;
    uses java.nio.charset.spi.CharsetProvider;
    uses java.nio.file.spi.FileSystemProvider;
    uses java.nio.file.spi.FileTypeDetector;
    uses java.security.Provider;
    uses java.text.spi.BreakIteratorProvider;
    uses java.text.spi.CollatorProvider;
    uses java.text.spi.DateFormatProvider;
    uses java.text.spi.DateFormatSymbolsProvider;
    uses java.text.spi.DecimalFormatSymbolsProvider;
    uses java.text.spi.NumberFormatProvider;
    uses java.time.chrono.AbstractChronology;
    uses java.time.chrono.Chronology;
    uses java.time.zone.ZoneRulesProvider;
    uses java.util.random.RandomGenerator;
    uses java.util.spi.CalendarDataProvider;
    uses java.util.spi.CalendarNameProvider;
    uses java.util.spi.CurrencyNameProvider;
    uses java.util.spi.LocaleNameProvider;
    uses java.util.spi.ResourceBundleControlProvider;
    uses java.util.spi.ResourceBundleProvider;
    uses java.util.spi.TimeZoneNameProvider;
    uses java.util.spi.ToolProvider;
    uses javax.security.auth.spi.LoginModule;

    // JDK-internal service types

    uses jdk.internal.io.JdkConsoleProvider;
    uses jdk.internal.logger.DefaultLoggerFinder;
    uses sun.text.spi.JavaTimeDateTimePatternProvider;
    uses sun.util.spi.CalendarProvider;
    uses sun.util.locale.provider.LocaleDataMetaInfo;
    uses sun.util.resources.LocaleData.CommonResourceBundleProvider;
    uses sun.util.resources.LocaleData.SupplementaryResourceBundleProvider;

    // Built-in service providers that are located via ServiceLoader

    provides java.nio.file.spi.FileSystemProvider with
        jdk.internal.jrtfs.JrtFileSystemProvider;

    provides java.util.random.RandomGenerator with
        java.security.SecureRandom,
        java.util.Random,
        java.util.SplittableRandom;

}<|MERGE_RESOLUTION|>--- conflicted
+++ resolved
@@ -151,15 +151,8 @@
         jdk.compiler,
         jdk.incubator.vector, // participates in preview features
         jdk.jartool, // participates in preview features
-<<<<<<< HEAD
         jdk.jdeps, // participates in preview features
-        jdk.jdi,
-        jdk.jfr,
-        jdk.jshell,
-        jdk.management;
-=======
         jdk.jshell;
->>>>>>> c0b4957f
     exports jdk.internal.access to
         java.desktop,
         java.logging,
